--- conflicted
+++ resolved
@@ -51,7 +51,6 @@
         name: codecov-umbrella
         fail_ci_if_error: false
         
-<<<<<<< HEAD
     - name: Prepare documentation site
       if: github.ref == 'refs/heads/main' && matrix.node-version == '20.x'
       run: ./scripts/prepare-docs.sh
@@ -63,15 +62,6 @@
         path: ./docs
 
   deploy-docs:
-=======
-    - name: Upload coverage artifact
-      if: github.ref == 'refs/heads/main' && matrix.node-version == '20.x'
-      uses: actions/upload-pages-artifact@v3
-      with:
-        path: ./coverage/lcov-report
-
-  deploy-coverage:
->>>>>>> 6dacc5d8
     if: github.ref == 'refs/heads/main'
     needs: test
     runs-on: ubuntu-latest
